--- conflicted
+++ resolved
@@ -1,32 +1,15 @@
 pub mod builder;
-<<<<<<< HEAD
-pub mod cache_manager;
-pub mod clean_git_lfs_downloader;
-=======
 pub mod cache;
->>>>>>> 761a7066
 pub mod config;
 pub mod config_generator;
 pub mod conversion;
-<<<<<<< HEAD
-#[cfg(test)]
-pub mod infer_shape_test;
-pub mod model;
-pub mod model_config;
-pub mod model_downloader;
-=======
 pub mod download;
 pub mod model;
->>>>>>> 761a7066
 pub mod pipeline;
 pub mod qwen;
 #[cfg(test)]
 pub mod qwen_shapes_test;
 pub mod state;
-<<<<<<< HEAD
-pub mod test_utils;
-=======
->>>>>>> 761a7066
 pub mod unified_model_loader;
 pub mod utils;
 
@@ -48,19 +31,11 @@
 }
 
 pub use builder::CoreMLModelBuilder;
-<<<<<<< HEAD
-pub use cache_manager::CacheManager;
-pub use config::Config;
-pub use config_generator::ConfigGenerator;
-pub use model::CoreMLModel;
-pub use model_config::{ComponentConfig, ModelConfig, NamingConfig, ShapeConfig, TensorConfig};
-=======
 pub use cache::CacheManager;
 pub use config::{
     ComponentConfig, Config, ConfigGenerator, ModelConfig, NamingConfig, ShapeConfig, TensorConfig,
 };
 pub use model::CoreMLModel;
->>>>>>> 761a7066
 pub use qwen::{ModelNamingConfig, QwenConfig, QwenModel};
 pub use state::CoreMLState;
 pub use unified_model_loader::{CachedModelInfo, UnifiedModelLoader};
