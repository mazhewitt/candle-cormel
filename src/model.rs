//! Core CoreML model implementation

<<<<<<< HEAD
use crate::config::Config;
=======
use crate::config::basic::Config;
>>>>>>> 761a7066
use crate::state::CoreMLState;

#[cfg(target_os = "macos")]
use crate::conversion::{
    create_multi_feature_provider, extract_all_outputs, extract_output, tensor_to_mlmultiarray,
};
use candle_core::{Device, Error as CandleError, Tensor};
use std::path::Path;

#[cfg(target_os = "macos")]
use tracing::{debug, info};

#[cfg(target_os = "macos")]
use objc2::rc::{autoreleasepool, Retained};
#[cfg(target_os = "macos")]
use objc2::runtime::ProtocolObject;
#[cfg(target_os = "macos")]
use objc2_core_ml::{
    MLDictionaryFeatureProvider, MLFeatureProvider, MLModel, MLModelConfiguration,
};
#[cfg(target_os = "macos")]
use objc2_foundation::{NSString, NSURL};

/// CoreML model wrapper that provides Candle tensor integration
pub struct CoreMLModel {
    #[cfg(target_os = "macos")]
    pub(crate) inner: Retained<MLModel>,
    #[cfg(not(target_os = "macos"))]
    _phantom: std::marker::PhantomData<()>,
    pub(crate) config: Config,
    pub(crate) function_name: Option<String>,
}

impl std::fmt::Debug for CoreMLModel {
    fn fmt(&self, f: &mut std::fmt::Formatter<'_>) -> std::fmt::Result {
        f.debug_struct("CoreMLModel")
            .field("config", &self.config)
            .field("function_name", &self.function_name)
            .finish_non_exhaustive()
    }
}

impl CoreMLModel {
    /// Load a CoreML model from a .mlmodelc directory with default configuration
    pub fn load<P: AsRef<Path>>(path: P) -> Result<Self, CandleError> {
        let config = Config::default();
        Self::load_from_file(path, &config)
    }

    /// Load a CoreML model with a specific function name
    pub fn load_with_function<P: AsRef<Path>>(
        path: P,
        config: &Config,
        function_name: &str,
    ) -> Result<Self, CandleError> {
        Self::load_from_file_with_function(path, config, Some(function_name))
    }

    /// Load a CoreML model from a .mlmodelc directory following standard Candle patterns
    ///
    /// Note: Unlike other Candle models, CoreML models are pre-compiled and don't use VarBuilder.
    /// This method provides a Candle-compatible interface while loading from CoreML files.
    pub fn load_from_file<P: AsRef<Path>>(path: P, config: &Config) -> Result<Self, CandleError> {
        Self::load_from_file_with_function(path, config, None)
    }

    /// Load a CoreML model with optional function name specification
    pub fn load_from_file_with_function<P: AsRef<Path>>(
        path: P,
        config: &Config,
        function_name: Option<&str>,
    ) -> Result<Self, CandleError> {
        #[cfg(target_os = "macos")]
        {
            let path = path.as_ref();
            if !path.exists() {
                return Err(CandleError::Msg(format!(
                    "Model file not found: {}",
                    path.display()
                )));
            }

            autoreleasepool(|_| {
                let url =
                    unsafe { NSURL::fileURLWithPath(&NSString::from_str(&path.to_string_lossy())) };

<<<<<<< HEAD
                // Show loading progress for large models
                info!("Loading and compiling CoreML model at {}", path.display());
                let load_start = std::time::Instant::now();

                // Create configuration with function name if provided
                let model_result = if let Some(func_name) = function_name {
                    let config = unsafe { MLModelConfiguration::new() };
                    let ns_func_name = NSString::from_str(func_name);
                    unsafe { config.setFunctionName(Some(&ns_func_name)) };
                    unsafe { MLModel::modelWithContentsOfURL_configuration_error(&url, &config) }
                } else {
                    unsafe { MLModel::modelWithContentsOfURL_error(&url) }
                };

                let load_time = load_start.elapsed();

                // Try to load the model with function name support
                match model_result {
                    Ok(model) => {
                        info!(
                            "Model loaded and compiled in {:.1}s",
                            load_time.as_secs_f32()
                        );
=======
                // Helper: load from URL with or without configuration (preserve function_name)
                unsafe fn load_with_config(
                    url: &NSURL,
                    function_name: Option<&str>,
                ) -> Result<Retained<MLModel>, CandleError> {
                    if let Some(func) = function_name {
                        let ml_cfg = MLModelConfiguration::new();
                        let ns_name = NSString::from_str(func);
                        ml_cfg.setFunctionName(Some(&ns_name));
                        MLModel::modelWithContentsOfURL_configuration_error(url, &ml_cfg).map_err(
                            |e| {
                                CandleError::Msg(format!(
                                    "Failed to load CoreML model with configuration: {e:?}"
                                ))
                            },
                        )
                    } else {
                        MLModel::modelWithContentsOfURL_error(url).map_err(|e| {
                            CandleError::Msg(format!("Failed to load CoreML model: {e:?}"))
                        })
                    }
                }

                // Determine the artifact type to avoid compiling compiled bundles
                let is_dir = path.is_dir();
                let ext = path
                    .extension()
                    .and_then(|s| s.to_str())
                    .unwrap_or_default()
                    .to_ascii_lowercase();
                let looks_like_modelc =
                    ext == "mlmodelc" || (is_dir && path.to_string_lossy().ends_with(".mlmodelc"));
                let looks_like_package = ext == "mlpackage"
                    || (is_dir && path.to_string_lossy().ends_with(".mlpackage"));
                // Special-case: some packages are folders with Data/com.apple.CoreML/model.mlmodel
                // and no Manifest.json ("typo-fixer style"). For those, compile the inner .mlmodel.
                let manifest_json_exists = path.join("Manifest.json").exists();
                let inner_mlmodel_path = path.join("Data/com.apple.CoreML/model.mlmodel");
                let has_inner_mlmodel = inner_mlmodel_path.exists();

                // Show loading progress for large models
                info!("Loading CoreML model at {}", path.display());
                let load_start = std::time::Instant::now();

                // If it's a compiled .mlmodelc bundle, never attempt compilation. Just load.
                if looks_like_modelc {
                    match unsafe { load_with_config(&url, function_name) } {
                        Ok(model) => {
                            info!("Model loaded in {:.1}s", load_start.elapsed().as_secs_f32());
                            return Ok(CoreMLModel {
                                inner: model,
                                config: config.clone(),
                                function_name: function_name.map(|s| s.to_string()),
                            });
                        }
                        Err(err) => {
                            // Common CoreML version mismatch message handling
                            let msg = format!("{err}");
                            if msg.contains("compiler major version")
                                && msg.contains("more recent than this framework")
                            {
                                return Err(CandleError::Msg(format!(
                                    "CoreML version compatibility issue: {msg}\n\
                                     Update macOS or use a model compiled for this framework version."
                                )));
                            }
                            return Err(err);
                        }
                    }
                }

                // Otherwise, attempt direct load first. If it fails and the artifact is a
                // source (.mlmodel/.mlpackage), try compiling then load the compiled URL.
                match unsafe { load_with_config(&url, function_name) } {
                    Ok(model) => {
                        info!("Model loaded in {:.1}s", load_start.elapsed().as_secs_f32());
>>>>>>> 761a7066
                        Ok(CoreMLModel {
                            inner: model,
                            config: config.clone(),
                            function_name: function_name.map(|s| s.to_string()),
                        })
                    }
<<<<<<< HEAD
                    Err(err) => {
                        // If direct loading fails, try compiling first
                        let err_msg = format!("{err:?}");
                        if err_msg.contains("Compile the model") {
                            debug!("Model requires compilation, compiling now");
=======
                    Err(load_err) => {
                        // Only try to compile for non-compiled artifacts
                        if looks_like_package || ext == "mlmodel" || !is_dir {
                            debug!("Direct load failed, attempting compilation: {load_err}");

                            // Try to use cached compiled model first
                            if let Ok(cached_model) = Self::try_load_cached_compiled_model(
                                path,
                                &load_start,
                                config,
                                function_name,
                            ) {
                                return Ok(cached_model);
                            }

>>>>>>> 761a7066
                            #[allow(deprecated)]
                            // Choose compile target: for 'typo-fixer style' packages, compile the inner model.mlmodel
                            let compile_result = unsafe {
                                if looks_like_package && !manifest_json_exists && has_inner_mlmodel
                                {
                                    let inner_url = NSURL::fileURLWithPath(&NSString::from_str(
                                        &inner_mlmodel_path.to_string_lossy(),
                                    ));
                                    MLModel::compileModelAtURL_error(&inner_url)
                                } else {
                                    MLModel::compileModelAtURL_error(&url)
                                }
                            };

                            match compile_result {
                                Ok(compiled_url) => {
<<<<<<< HEAD
                                    debug!("Compilation completed, loading compiled model");
                                    // Try loading the compiled model
                                    match unsafe {
                                        MLModel::modelWithContentsOfURL_error(&compiled_url)
                                    } {
                                        Ok(model) => {
                                            info!(
                                                "Compiled model loaded in {:.1}s total",
                                                load_time.as_secs_f32()
=======
                                    debug!("Compilation completed, caching and loading compiled model");

                                    // Cache the compiled model for future use
                                    if let Err(e) = Self::cache_compiled_model(path, &compiled_url) {
                                        debug!("Failed to cache compiled model: {e}");
                                    }
                                    match unsafe { load_with_config(&compiled_url, function_name) } {
                                        Ok(model) => {
                                            info!(
                                                "Compiled model loaded in {:.1}s total",
                                                load_start.elapsed().as_secs_f32()
>>>>>>> 761a7066
                                            );
                                            Ok(CoreMLModel {
                                                inner: model,
                                                config: config.clone(),
                                                function_name: function_name.map(|s| s.to_string()),
                                            })
                                        }
<<<<<<< HEAD
                                        Err(compile_err) => Err(CandleError::Msg(format!(
                                            "Failed to load compiled CoreML model: {compile_err:?}"
=======
                                        Err(err) => Err(CandleError::Msg(format!(
                                            "Failed to load compiled CoreML model: {err}"
>>>>>>> 761a7066
                                        ))),
                                    }
                                }
                                Err(compile_err) => Err(CandleError::Msg(format!(
<<<<<<< HEAD
                                    "Failed to compile CoreML model: {compile_err:?}. Original error: {err:?}"
                                ))),
                            }
                        } else {
                            // Check for common CoreML version compatibility issues
                            let err_msg = format!("{err:?}");
                            if err_msg.contains("compiler major version")
                                && err_msg.contains("more recent than this framework")
                            {
                                Err(CandleError::Msg(format!(
                                    "CoreML version compatibility issue: {err_msg}\n\
                                    This model was compiled with a newer CoreML compiler than this system supports.\n\
                                    Solutions:\n\
                                    • Update to a newer macOS version\n\
                                    • Use models compiled for your CoreML framework version\n\
                                    • Set RUST_LOG=debug for more details"
                                )))
                            } else {
                                Err(CandleError::Msg(format!(
                                    "Failed to load CoreML model: {err:?}"
                                )))
                            }
=======
                                    "Failed to compile CoreML model: {compile_err}. Original load error: {load_err}"
                                ))),
                            }
                        } else {
                            // Not a compilable artifact and load failed
                            Err(load_err)
>>>>>>> 761a7066
                        }
                    }
                }
            })
        }

        #[cfg(not(target_os = "macos"))]
        {
            let _ = (path, config, function_name);
            Err(CandleError::Msg(
                "CoreML is only available on macOS".to_string(),
            ))
        }
    }

    /// Run forward pass through the model with multiple inputs
    ///
    /// Accepts tensors from CPU or Metal devices, rejects CUDA tensors.
    /// Returns output tensor on the same device as the input tensors.
    ///
    /// # Arguments
    /// * `inputs` - Slice of tensors corresponding to the input_names in config order
    ///
    /// Convenience method for single-input models (backward compatibility)
    pub fn forward_single(&self, input: &Tensor) -> Result<Tensor, CandleError> {
        self.forward(&[input])
    }

    pub fn forward(&self, inputs: &[&Tensor]) -> Result<Tensor, CandleError> {
        // Validate we have the expected number of inputs
        if inputs.len() != self.config.input_names.len() {
            return Err(CandleError::Msg(format!(
                "Expected {} inputs, got {}. Input names: {:?}",
                self.config.input_names.len(),
                inputs.len(),
                self.config.input_names
            )));
        }

        // Validate all input devices are compatible - accept CPU/Metal, reject CUDA
        for (i, input) in inputs.iter().enumerate() {
            match input.device() {
                Device::Cpu | Device::Metal(_) => {
                    // Valid devices for CoreML
                }
                Device::Cuda(_) => {
                    return Err(CandleError::Msg(format!(
                            "CoreML models do not support CUDA tensors. Input {} '{}' is on CUDA device. Please move tensor to CPU or Metal device first.",
                            i, self.config.input_names[i]
                        )));
                }
            }
        }

        #[cfg(target_os = "macos")]
        {
            self.forward_impl(inputs)
        }

        #[cfg(not(target_os = "macos"))]
        {
            let _ = inputs;
            Err(CandleError::Msg(
                "CoreML is only available on macOS".to_string(),
            ))
        }
    }

    /// Forward pass returning all outputs as a HashMap
    ///
    /// This is useful for models that have multiple outputs, such as the Qwen LM head
    /// which produces 16 different logits chunks that need to be concatenated.
    pub fn forward_all(
        &self,
        inputs: &[&Tensor],
    ) -> Result<std::collections::HashMap<String, Tensor>, CandleError> {
        // Validate we have the expected number of inputs
        if inputs.len() != self.config.input_names.len() {
            return Err(CandleError::Msg(format!(
                "Expected {} inputs, got {}. Input names: {:?}",
                self.config.input_names.len(),
                inputs.len(),
                self.config.input_names
            )));
        }

        // Validate all input devices are compatible - accept CPU/Metal, reject CUDA
        for (i, input) in inputs.iter().enumerate() {
            match input.device() {
                Device::Cpu | Device::Metal(_) => {
                    // Valid devices for CoreML
                }
                Device::Cuda(_) => {
                    return Err(CandleError::Msg(format!(
                            "CoreML models do not support CUDA tensors. Input {} '{}' is on CUDA device. Please move tensor to CPU or Metal device first.",
                            i, self.config.input_names[i]
                        )));
                }
            }
        }

        #[cfg(target_os = "macos")]
        {
            self.forward_all_impl(inputs)
        }

        #[cfg(not(target_os = "macos"))]
        {
            let _ = inputs;
            Err(CandleError::Msg(
                "CoreML is only available on macOS".to_string(),
            ))
        }
    }

    /// Get the model configuration
    pub fn config(&self) -> &Config {
        &self.config
    }

    /// Get access to the inner MLModel for advanced usage (testing only)
    #[cfg(target_os = "macos")]
    pub fn inner_model(&self) -> &Retained<MLModel> {
        &self.inner
    }

    /// Create a CoreMLModel from an existing MLModel (for testing)
    #[cfg(target_os = "macos")]
    pub fn from_mlmodel(inner: Retained<MLModel>, config: Config) -> Self {
        CoreMLModel {
            inner,
            config,
            function_name: None,
        }
    }

    /// Create a fresh state object for this model.
    ///
    /// This enables efficient autoregressive generation by maintaining
    /// persistent KV-cache across multiple prediction calls.
    ///
    /// # Returns
    ///
    /// A new `CoreMLState` instance that can be used with `predict_with_state()`.
    /// For stateless models, this returns an empty state object that can still
    /// be used with stateful prediction methods (resulting in stateless behavior).
    ///
    /// # Example
    ///
    /// ```rust,no_run
    /// use candle_core::{Device, Tensor};
    /// use candle_coreml::{CoreMLModel, Config};
    ///
    /// # fn example() -> Result<(), Box<dyn std::error::Error>> {
    /// let model = CoreMLModel::load("model.mlmodelc")?;
    ///
    /// // Create state for efficient token generation
    /// let mut state = model.make_state()?;
    ///
    /// // Use state with predict_with_state() for streaming inference
    /// # Ok(())
    /// # }
    /// ```
    pub fn make_state(&self) -> Result<CoreMLState, CandleError> {
        #[cfg(target_os = "macos")]
        {
            CoreMLState::new(&self.inner)
        }

        #[cfg(not(target_os = "macos"))]
        {
            CoreMLState::new(&())
        }
    }

    /// Run forward pass through the model with persistent state.
    ///
    /// This method enables efficient autoregressive generation by maintaining
    /// KV-cache state across multiple prediction calls. Unlike the stateless
    /// `forward()` method, this preserves computation state between calls.
    ///
    /// # Arguments
    ///
    /// * `inputs` - Slice of tensors corresponding to input_names in config order
    /// * `state` - Mutable reference to the model state (will be updated)
    ///
    /// # Returns
    ///
    /// Output tensor on the same device as the input tensors.
    ///
    /// # Device Compatibility
    ///
    /// Accepts tensors from CPU or Metal devices, rejects CUDA tensors.
    ///
    /// # Example
    ///
    /// ```rust,no_run
    /// use candle_core::{Device, Tensor};
    /// use candle_coreml::{CoreMLModel, Config};
    ///
    /// # fn example() -> Result<(), Box<dyn std::error::Error>> {
    /// let model = CoreMLModel::load("model.mlmodelc")?;
    /// let device = Device::Cpu;
    ///
    /// let mut state = model.make_state()?;
    ///
    /// // Generate tokens with persistent KV-cache
    /// for i in 0..10 {
    ///     let input = Tensor::ones((1, 1), candle_core::DType::I64, &device)?;
    ///     let output = model.predict_with_state(&[&input], &mut state)?;
    ///     println!("Token {}: {:?}", i, output);
    /// }
    /// # Ok(())
    /// # }
    /// ```
    pub fn predict_with_state(
        &self,
        inputs: &[&Tensor],
        state: &mut CoreMLState,
    ) -> Result<Tensor, CandleError> {
        // Validate we have the expected number of inputs
        if inputs.len() != self.config.input_names.len() {
            return Err(CandleError::Msg(format!(
                "Expected {} inputs, got {}. Input names: {:?}",
                self.config.input_names.len(),
                inputs.len(),
                self.config.input_names
            )));
        }

        // Validate all input devices are compatible - accept CPU/Metal, reject CUDA
        for (i, input) in inputs.iter().enumerate() {
            match input.device() {
                Device::Cpu | Device::Metal(_) => {
                    // Valid devices for CoreML
                }
                Device::Cuda(_) => {
                    return Err(CandleError::Msg(format!(
                            "CoreML models do not support CUDA tensors. Input {} '{}' is on CUDA device. Please move tensor to CPU or Metal device first.",
                            i, self.config.input_names[i]
                        )));
                }
            }
        }

        #[cfg(target_os = "macos")]
        {
<<<<<<< HEAD
            // Debug print input shapes and names
            tracing::debug!("predict_with_state function={:?}", self.function_name);
            for (i, t) in inputs.iter().enumerate() {
                tracing::debug!(
=======
            // Verbose print of input shapes and names moved to trace level
            tracing::trace!("predict_with_state function={:?}", self.function_name);
            for (i, t) in inputs.iter().enumerate() {
                tracing::trace!(
>>>>>>> 761a7066
                    "predict_with_state input {} '{}' shape={:?}",
                    i,
                    self.config.input_names[i],
                    t.dims()
                );
            }
            self.predict_with_state_impl(inputs, state)
        }

        #[cfg(not(target_os = "macos"))]
        {
            let _ = (inputs, state);
            Err(CandleError::Msg(
                "CoreML is only available on macOS".to_string(),
            ))
        }
    }

    #[cfg(target_os = "macos")]
    fn forward_impl(&self, inputs: &[&Tensor]) -> Result<Tensor, CandleError> {
        autoreleasepool(|_| {
            // Convert all Candle tensors to MLMultiArrays
            let mut ml_arrays = Vec::with_capacity(inputs.len());
            for input in inputs {
                let ml_array = tensor_to_mlmultiarray(input)?;
                ml_arrays.push(ml_array);
            }

            // Create feature provider with all named inputs
            let provider = create_multi_feature_provider(&self.config.input_names, &ml_arrays)?;

            // Run prediction
            let prediction = self.run_prediction(&provider)?;

            // Extract output with configured output name (use first input device for output)
            let output_tensor =
                extract_output(&prediction, &self.config.output_name, inputs[0].device())?;

            Ok(output_tensor)
        })
    }

    #[cfg(target_os = "macos")]
    fn forward_all_impl(
        &self,
        inputs: &[&Tensor],
    ) -> Result<std::collections::HashMap<String, Tensor>, CandleError> {
        autoreleasepool(|_| {
            // Convert all Candle tensors to MLMultiArrays
            let mut ml_arrays = Vec::with_capacity(inputs.len());
            for input in inputs {
                let ml_array = tensor_to_mlmultiarray(input)?;
                ml_arrays.push(ml_array);
            }

            // Create feature provider with all named inputs
            let provider = create_multi_feature_provider(&self.config.input_names, &ml_arrays)?;

            // Run prediction
            let prediction = self.run_prediction(&provider)?;

            // Extract all outputs
            extract_all_outputs(&prediction, inputs[0].device())
        })
    }

    #[cfg(target_os = "macos")]
    fn run_prediction(
        &self,
        provider: &MLDictionaryFeatureProvider,
    ) -> Result<Retained<ProtocolObject<dyn MLFeatureProvider>>, CandleError> {
        autoreleasepool(|_| unsafe {
            let protocol_provider = ProtocolObject::from_ref(provider);

            // Function name is now handled during model loading via MLModelConfiguration
            self.inner
                .predictionFromFeatures_error(protocol_provider)
                .map_err(|e| CandleError::Msg(format!("CoreML prediction error: {e:?}")))
        })
    }

    #[cfg(target_os = "macos")]
    fn predict_with_state_impl(
        &self,
        inputs: &[&Tensor],
        state: &mut CoreMLState,
    ) -> Result<Tensor, CandleError> {
        autoreleasepool(|_| {
            // Convert all Candle tensors to MLMultiArrays (reuse existing logic)
            let mut ml_arrays = Vec::with_capacity(inputs.len());
            for input in inputs {
                let ml_array = tensor_to_mlmultiarray(input)?;
                ml_arrays.push(ml_array);
            }

            // Create feature provider with all named inputs (reuse existing logic)
            let provider = create_multi_feature_provider(&self.config.input_names, &ml_arrays)?;

            // Run stateful prediction
            let prediction = self.run_prediction_with_state(&provider, state)?;

            // Extract output with configured output name (use first input device for output)
            let output_tensor =
                extract_output(&prediction, &self.config.output_name, inputs[0].device())?;

            Ok(output_tensor)
        })
    }

    #[cfg(target_os = "macos")]
    fn run_prediction_with_state(
        &self,
        provider: &MLDictionaryFeatureProvider,
        state: &mut CoreMLState,
    ) -> Result<Retained<ProtocolObject<dyn MLFeatureProvider>>, CandleError> {
        autoreleasepool(|_| unsafe {
            let protocol_provider = ProtocolObject::from_ref(provider);

            self.inner
                .predictionFromFeatures_usingState_error(protocol_provider, state.inner())
                .map_err(|e| CandleError::Msg(format!("CoreML stateful prediction error: {e:?}")))
        })
    }

    /// Try to load a cached compiled model if it exists
    #[cfg(target_os = "macos")]
    fn try_load_cached_compiled_model(
        source_path: &Path,
        load_start: &std::time::Instant,
        config: &Config,
        function_name: Option<&str>,
    ) -> Result<CoreMLModel, CandleError> {
        let cache_path = Self::get_compiled_cache_path(source_path)?;

        if cache_path.exists() {
            debug!("Found cached compiled model at: {}", cache_path.display());

            // Check if cached version is newer than source
            if let (Ok(cache_meta), Ok(source_meta)) =
                (cache_path.metadata(), source_path.metadata())
            {
                if let (Ok(cache_modified), Ok(source_modified)) =
                    (cache_meta.modified(), source_meta.modified())
                {
                    if cache_modified >= source_modified {
                        let url = unsafe {
                            NSURL::fileURLWithPath(&NSString::from_str(
                                &cache_path.to_string_lossy(),
                            ))
                        };

                        match unsafe {
                            if let Some(func) = function_name {
                                let ml_cfg = MLModelConfiguration::new();
                                let ns_name = NSString::from_str(func);
                                ml_cfg.setFunctionName(Some(&ns_name));
                                MLModel::modelWithContentsOfURL_configuration_error(&url, &ml_cfg)
                            } else {
                                MLModel::modelWithContentsOfURL_error(&url)
                            }
                        } {
                            Ok(model) => {
                                info!(
                                    "Cached compiled model loaded in {:.1}s",
                                    load_start.elapsed().as_secs_f32()
                                );
                                return Ok(CoreMLModel {
                                    inner: model,
                                    config: config.clone(),
                                    function_name: function_name.map(|s| s.to_string()),
                                });
                            }
                            Err(e) => {
                                debug!("Failed to load cached compiled model: {e}");
                                // Continue to recompilation
                            }
                        }
                    } else {
                        debug!("Cached compiled model is older than source, will recompile");
                    }
                }
            }
        }

        Err(CandleError::Msg(
            "No valid cached compiled model found".to_string(),
        ))
    }

    /// Cache a compiled model for future use
    #[cfg(target_os = "macos")]
    fn cache_compiled_model(source_path: &Path, compiled_url: &NSURL) -> Result<(), CandleError> {
        let cache_path = Self::get_compiled_cache_path(source_path)?;

        // Create cache directory if it doesn't exist
        if let Some(parent) = cache_path.parent() {
            std::fs::create_dir_all(parent)
                .map_err(|e| CandleError::Msg(format!("Failed to create cache directory: {e}")))?;
        }

        // Get the path from the compiled URL
        let compiled_path_str = unsafe { compiled_url.path() };
        if compiled_path_str.is_none() {
            return Err(CandleError::Msg("Invalid compiled model URL".to_string()));
        }

        let compiled_path = std::path::PathBuf::from(compiled_path_str.unwrap().to_string());

        // Copy the compiled model to the cache location
        if compiled_path.exists() {
            if cache_path.exists() {
                std::fs::remove_dir_all(&cache_path).map_err(|e| {
                    CandleError::Msg(format!("Failed to remove old cached model: {e}"))
                })?;
            }

            Self::copy_recursive(&compiled_path, &cache_path)
                .map_err(|e| CandleError::Msg(format!("Failed to cache compiled model: {e}")))?;

            debug!("Cached compiled model at: {}", cache_path.display());
        } else {
            return Err(CandleError::Msg(
                "Compiled model path does not exist".to_string(),
            ));
        }

        Ok(())
    }

    /// Get the cache path for a compiled model
    fn get_compiled_cache_path(source_path: &Path) -> Result<std::path::PathBuf, CandleError> {
        // Use the CacheManager to get a consistent cache directory
        use crate::CacheManager;
        let cache_manager = CacheManager::new()
            .map_err(|e| CandleError::Msg(format!("Failed to initialize cache manager: {e}")))?;

        let cache_dir = cache_manager.models_dir().parent().unwrap().to_path_buf();

        // Create a unique cache key based on the source path
        let source_hash = {
            use std::collections::hash_map::DefaultHasher;
            use std::hash::{Hash, Hasher};
            let mut hasher = DefaultHasher::new();
            source_path.hash(&mut hasher);
            hasher.finish()
        };

        let cache_name = format!("compiled_{source_hash:x}.mlmodelc");
        Ok(cache_dir.join("compiled_models").join(cache_name))
    }

    /// Recursively copy a directory
    fn copy_recursive(from: &Path, to: &Path) -> std::io::Result<()> {
        if from.is_dir() {
            std::fs::create_dir_all(to)?;
            for entry in std::fs::read_dir(from)? {
                let entry = entry?;
                let from_path = entry.path();
                let to_path = to.join(entry.file_name());
                Self::copy_recursive(&from_path, &to_path)?;
            }
        } else {
            if let Some(parent) = to.parent() {
                std::fs::create_dir_all(parent)?;
            }
            std::fs::copy(from, to)?;
        }
        Ok(())
    }
}

#[cfg(test)]
mod tests {
    #[cfg(target_os = "macos")]
    use super::*;

    #[test]
    #[cfg(target_os = "macos")]
    fn test_model_creation() {
        // This test requires an actual .mlmodelc file
        // Skip if file doesn't exist
        let model_path = "models/test.mlmodelc";
        if !std::path::Path::new(model_path).exists() {
            return;
        }

        let config = Config::default();
        let device = Device::Cpu;

        let model = CoreMLModel::load_from_file(model_path, &config).expect("Failed to load model");

        // Test config access
        assert_eq!(model.config().input_names[0], "input_ids");

        // Test with dummy input tensor on CPU device
        let input = Tensor::ones((1, 10), candle_core::DType::F32, &device)
            .expect("Failed to create input tensor");

        // This will fail without a real model but tests the interface
        let _result = model.forward_single(&input);
    }
}<|MERGE_RESOLUTION|>--- conflicted
+++ resolved
@@ -1,10 +1,6 @@
 //! Core CoreML model implementation
 
-<<<<<<< HEAD
-use crate::config::Config;
-=======
 use crate::config::basic::Config;
->>>>>>> 761a7066
 use crate::state::CoreMLState;
 
 #[cfg(target_os = "macos")]
@@ -91,31 +87,6 @@
                 let url =
                     unsafe { NSURL::fileURLWithPath(&NSString::from_str(&path.to_string_lossy())) };
 
-<<<<<<< HEAD
-                // Show loading progress for large models
-                info!("Loading and compiling CoreML model at {}", path.display());
-                let load_start = std::time::Instant::now();
-
-                // Create configuration with function name if provided
-                let model_result = if let Some(func_name) = function_name {
-                    let config = unsafe { MLModelConfiguration::new() };
-                    let ns_func_name = NSString::from_str(func_name);
-                    unsafe { config.setFunctionName(Some(&ns_func_name)) };
-                    unsafe { MLModel::modelWithContentsOfURL_configuration_error(&url, &config) }
-                } else {
-                    unsafe { MLModel::modelWithContentsOfURL_error(&url) }
-                };
-
-                let load_time = load_start.elapsed();
-
-                // Try to load the model with function name support
-                match model_result {
-                    Ok(model) => {
-                        info!(
-                            "Model loaded and compiled in {:.1}s",
-                            load_time.as_secs_f32()
-                        );
-=======
                 // Helper: load from URL with or without configuration (preserve function_name)
                 unsafe fn load_with_config(
                     url: &NSURL,
@@ -192,20 +163,12 @@
                 match unsafe { load_with_config(&url, function_name) } {
                     Ok(model) => {
                         info!("Model loaded in {:.1}s", load_start.elapsed().as_secs_f32());
->>>>>>> 761a7066
                         Ok(CoreMLModel {
                             inner: model,
                             config: config.clone(),
                             function_name: function_name.map(|s| s.to_string()),
                         })
                     }
-<<<<<<< HEAD
-                    Err(err) => {
-                        // If direct loading fails, try compiling first
-                        let err_msg = format!("{err:?}");
-                        if err_msg.contains("Compile the model") {
-                            debug!("Model requires compilation, compiling now");
-=======
                     Err(load_err) => {
                         // Only try to compile for non-compiled artifacts
                         if looks_like_package || ext == "mlmodel" || !is_dir {
@@ -221,7 +184,6 @@
                                 return Ok(cached_model);
                             }
 
->>>>>>> 761a7066
                             #[allow(deprecated)]
                             // Choose compile target: for 'typo-fixer style' packages, compile the inner model.mlmodel
                             let compile_result = unsafe {
@@ -238,17 +200,6 @@
 
                             match compile_result {
                                 Ok(compiled_url) => {
-<<<<<<< HEAD
-                                    debug!("Compilation completed, loading compiled model");
-                                    // Try loading the compiled model
-                                    match unsafe {
-                                        MLModel::modelWithContentsOfURL_error(&compiled_url)
-                                    } {
-                                        Ok(model) => {
-                                            info!(
-                                                "Compiled model loaded in {:.1}s total",
-                                                load_time.as_secs_f32()
-=======
                                     debug!("Compilation completed, caching and loading compiled model");
 
                                     // Cache the compiled model for future use
@@ -260,7 +211,6 @@
                                             info!(
                                                 "Compiled model loaded in {:.1}s total",
                                                 load_start.elapsed().as_secs_f32()
->>>>>>> 761a7066
                                             );
                                             Ok(CoreMLModel {
                                                 inner: model,
@@ -268,48 +218,18 @@
                                                 function_name: function_name.map(|s| s.to_string()),
                                             })
                                         }
-<<<<<<< HEAD
-                                        Err(compile_err) => Err(CandleError::Msg(format!(
-                                            "Failed to load compiled CoreML model: {compile_err:?}"
-=======
                                         Err(err) => Err(CandleError::Msg(format!(
                                             "Failed to load compiled CoreML model: {err}"
->>>>>>> 761a7066
                                         ))),
                                     }
                                 }
                                 Err(compile_err) => Err(CandleError::Msg(format!(
-<<<<<<< HEAD
-                                    "Failed to compile CoreML model: {compile_err:?}. Original error: {err:?}"
-                                ))),
-                            }
-                        } else {
-                            // Check for common CoreML version compatibility issues
-                            let err_msg = format!("{err:?}");
-                            if err_msg.contains("compiler major version")
-                                && err_msg.contains("more recent than this framework")
-                            {
-                                Err(CandleError::Msg(format!(
-                                    "CoreML version compatibility issue: {err_msg}\n\
-                                    This model was compiled with a newer CoreML compiler than this system supports.\n\
-                                    Solutions:\n\
-                                    • Update to a newer macOS version\n\
-                                    • Use models compiled for your CoreML framework version\n\
-                                    • Set RUST_LOG=debug for more details"
-                                )))
-                            } else {
-                                Err(CandleError::Msg(format!(
-                                    "Failed to load CoreML model: {err:?}"
-                                )))
-                            }
-=======
                                     "Failed to compile CoreML model: {compile_err}. Original load error: {load_err}"
                                 ))),
                             }
                         } else {
                             // Not a compilable artifact and load failed
                             Err(load_err)
->>>>>>> 761a7066
                         }
                     }
                 }
@@ -557,17 +477,10 @@
 
         #[cfg(target_os = "macos")]
         {
-<<<<<<< HEAD
-            // Debug print input shapes and names
-            tracing::debug!("predict_with_state function={:?}", self.function_name);
-            for (i, t) in inputs.iter().enumerate() {
-                tracing::debug!(
-=======
             // Verbose print of input shapes and names moved to trace level
             tracing::trace!("predict_with_state function={:?}", self.function_name);
             for (i, t) in inputs.iter().enumerate() {
                 tracing::trace!(
->>>>>>> 761a7066
                     "predict_with_state input {} '{}' shape={:?}",
                     i,
                     self.config.input_names[i],
