--- conflicted
+++ resolved
@@ -1,7 +1,5 @@
 # Ignore Python virtual environment
 .shape-env/
-<<<<<<< HEAD
-=======
 
 # Common python virtualenv names (some were accidentally committed)
 test_venv/
@@ -10,7 +8,6 @@
 env/
 .env/
 shape-env
->>>>>>> 761a7066
 # Rust
 /target/
 **/*.rs.bk
@@ -57,10 +54,6 @@
 
 # Debug files
 debug_*.rs
-<<<<<<< HEAD
-test_*.rs
-=======
->>>>>>> 761a7066
 profile_*.rs
 time_*.rs
 *_debug.py
