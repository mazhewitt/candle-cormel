--- conflicted
+++ resolved
@@ -75,13 +75,10 @@
     /// Enable single-token mode (like TDD test - predicts one token)
     #[arg(long)]
     single_token: bool,
-<<<<<<< HEAD
-=======
 
     /// Use a simple chat-style prompt format (User:/Assistant:). Off by default.
     #[arg(long)]
     chat_format: bool,
->>>>>>> 761a7066
 }
 
 struct QwenChatWrapper {
@@ -89,12 +86,6 @@
     temperature: f32,
     max_tokens: usize,
     single_token_mode: bool,
-<<<<<<< HEAD
-}
-
-impl QwenChatWrapper {
-    fn new(model: QwenModel, temperature: f32, max_tokens: usize, single_token_mode: bool) -> Self {
-=======
     top_k: Option<usize>,
 }
 
@@ -106,16 +97,12 @@
         single_token_mode: bool,
         top_k: Option<usize>,
     ) -> Self {
->>>>>>> 761a7066
         Self {
             model,
             temperature,
             max_tokens,
             single_token_mode,
-<<<<<<< HEAD
-=======
             top_k,
->>>>>>> 761a7066
         }
     }
 
@@ -129,48 +116,6 @@
 
     fn generate_response(&mut self, prompt: &str) -> Result<String> {
         let start_time = Instant::now();
-<<<<<<< HEAD
-
-        if self.single_token_mode {
-            // Single token mode - like our TDD test that works perfectly
-            println!("🎯 Single-token mode: Using validated forward_text() method");
-            let next_token = self
-                .model
-                .forward_text(prompt)
-                .map_err(|e| E::msg(format!("Single token generation failed: {e}")))?;
-
-            let response = self.detokenize(&[next_token])?;
-            let inference_time = start_time.elapsed();
-
-            println!("⚡ Generated '{response}' in {inference_time:?}");
-            Ok(response)
-        } else {
-            // Multi-token mode - using the working generate_tokens method
-            println!("🚀 Multi-token mode: Using validated generate_tokens() method");
-            println!("📝 Input: '{prompt}'");
-
-            let generated_tokens = self
-                .model
-                .generate_tokens(prompt, self.max_tokens, self.temperature, None)
-                .map_err(|e| E::msg(format!("Multi-token generation failed: {e}")))?;
-
-            let response = self.detokenize(&generated_tokens)?;
-            let inference_time = start_time.elapsed();
-
-            println!(
-                "⚡ Generated {} tokens in {:?}",
-                generated_tokens.len(),
-                inference_time
-            );
-
-            // Stream-like output for better UX
-            print!("🤖 ");
-            for token in &generated_tokens {
-                if let Ok(token_text) = self.detokenize(&[*token]) {
-                    print!("{token_text}");
-                    io::stdout().flush().unwrap();
-                    std::thread::sleep(std::time::Duration::from_millis(50)); // Simulate streaming
-=======
 
         if self.single_token_mode {
             // Single token mode - like our TDD test that works perfectly
@@ -206,7 +151,6 @@
                     format!("{trimmed} ")
                 } else {
                     prompt.to_string()
->>>>>>> 761a7066
                 }
             };
 
@@ -246,10 +190,6 @@
             while response.starts_with([' ', '\n', '\t']) {
                 response.remove(0);
             }
-<<<<<<< HEAD
-            println!(); // New line after generation
-
-=======
             let inference_time = start_time.elapsed();
 
             println!(
@@ -260,7 +200,6 @@
 
             // Print the fully decoded text once
             println!("🤖 {response}");
->>>>>>> 761a7066
             Ok(response)
         }
     }
@@ -270,22 +209,14 @@
     if let Some(_path) = &args.model_path {
         return Err(E::msg(
             "Local model paths not supported with UnifiedModelLoader.\n\
-<<<<<<< HEAD
-            Use the --model-id option with HuggingFace model IDs instead."
-=======
             Use the --model-id option with HuggingFace model IDs instead.",
->>>>>>> 761a7066
         ));
     }
 
     if args.local {
         return Err(E::msg(
             "Local model loading not supported with UnifiedModelLoader.\n\
-<<<<<<< HEAD
-            Use the --model-id option with HuggingFace model IDs instead."
-=======
             Use the --model-id option with HuggingFace model IDs instead.",
->>>>>>> 761a7066
         ));
     }
 
@@ -293,22 +224,13 @@
         "🚀 Loading model with UnifiedModelLoader: {}",
         args.model_id
     );
-<<<<<<< HEAD
 
     // Use the new UnifiedModelLoader
     let loader = UnifiedModelLoader::new()
         .map_err(|e| E::msg(format!("Failed to create UnifiedModelLoader: {e}")))?;
-    
-    let model = loader.load_model(&args.model_id)
-=======
-
-    // Use the new UnifiedModelLoader
-    let loader = UnifiedModelLoader::new()
-        .map_err(|e| E::msg(format!("Failed to create UnifiedModelLoader: {e}")))?;
 
     let model = loader
         .load_model(&args.model_id)
->>>>>>> 761a7066
         .map_err(|e| E::msg(format!("Failed to load model: {e}")))?;
 
     println!("✅ Model loaded successfully");
@@ -342,14 +264,11 @@
         args.temperature,
         args.max_tokens,
         args.single_token,
-<<<<<<< HEAD
-=======
         if args.top_k == 0 {
             None
         } else {
             Some(args.top_k)
         },
->>>>>>> 761a7066
     );
 
     // Interactive chat loop
@@ -359,15 +278,11 @@
         println!("💡 Try: 'The quick brown fox jumps over the lazy' (should predict 'dog')");
     } else {
         println!("🚀 Multi-token mode: Generates full responses");
-<<<<<<< HEAD
-        println!("💡 Try: 'What is the capital of France?' or 'Tell me about AI'");
-=======
         if args.chat_format {
             println!("💡 Chat format enabled: prompts use 'User: <text>\\nAssistant:'");
         } else {
             println!("💡 Plain format: prompts are used directly (recommended for base LMs)");
         }
->>>>>>> 761a7066
     }
     println!("⚡ Note: Uses new UnifiedModelLoader with automatic config generation");
     println!();
@@ -400,18 +315,12 @@
         let prompt = if args.single_token {
             // Single token mode - use raw input for completion
             input.to_string()
-<<<<<<< HEAD
-        } else {
-            // Multi-token mode - format as chat
-            format!("User: {input}\nAssistant:")
-=======
         } else if args.chat_format {
             // Optional chat-style format
             format!("User: {input}\nAssistant:")
         } else {
             // Plain prompt (default)
             input.to_string()
->>>>>>> 761a7066
         };
 
         // Generate response
