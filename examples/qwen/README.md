--- conflicted
+++ resolved
@@ -48,9 +48,6 @@
 
 ## 🔧 Usage Examples
 
-<<<<<<< HEAD
-### Multi-Component Qwen Chat (With Real Models)
-=======
 ### Interactive Qwen Chat (Recommended)
 ```bash
 # Start with the recommended API demo
@@ -64,7 +61,6 @@
 ```
 
 ### Model Quality and Testing
->>>>>>> 761a7066
 ```bash
 # Comprehensive model quality assessment
 cargo run --example proper_quality_test
@@ -76,13 +72,7 @@
 cargo run --example debug_token_mismatch
 ```
 
-<<<<<<< HEAD
-*Note: The multi-component chat requires downloading large model files. If you encounter download issues, ensure your ModelConfig uses explicit file_path values for each component and see CUSTOM_MODEL_GUIDE.md for setup details.*
-
-### Single-Model Interface (Reference)
-=======
 ### Advanced Usage
->>>>>>> 761a7066
 ```bash
 # Compare old vs new API approaches
 cargo run --example compare_loading_approaches
